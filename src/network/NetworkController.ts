import EthQuery from 'eth-query';
import Subprovider from 'web3-provider-engine/subproviders/provider';
import createInfuraProvider from 'eth-json-rpc-infura/src/createProvider';
import createMetamaskProvider from 'web3-provider-engine/zero';
import { Mutex } from 'async-mutex';
import BaseController, { BaseConfig, BaseState } from '../BaseController';
import { MAINNET, RPC } from '../constants';

/**
 * Human-readable network name
 */
export type NetworkType =
  | 'kovan'
  | 'localhost'
  | 'mainnet'
  | 'rinkeby'
  | 'goerli'
  | 'ropsten'
  | 'rpc'
  | 'optimism'
  | 'optimismTest';

export enum NetworksChainId {
  mainnet = '1',
  kovan = '42',
  rinkeby = '4',
  goerli = '5',
  ropsten = '3',
  localhost = '',
  rpc = '',
  optimism = 'a', 
  optimismTest = '45'
}

/**
 * @type ProviderConfig
 *
 * Configuration passed to web3-provider-engine
 *
 * @param rpcTarget? - RPC target URL
 * @param type - Human-readable network name
 * @param chainId? - Network ID as per EIP-155
 * @param ticker? - Currency ticker
 * @param nickname? - Personalized network name
 */
export interface ProviderConfig {
  rpcTarget?: string;
  type: NetworkType;
  chainId: string;
  ticker?: string;
  nickname?: string;
}

/**
 * @type NetworkConfig
 *
 * Network controller configuration
 *
 * @property infuraProjectId - an Infura project ID
 * @property providerConfig - web3-provider-engine configuration
 */
export interface NetworkConfig extends BaseConfig {
  infuraProjectId?: string;
  providerConfig: ProviderConfig;
}

/**
 * @type NetworkState
 *
 * Network controller state
 *
 * @property network - Network ID as per net_version
 * @property isCustomNetwork - Identifies if the network is a custom network
 * @property provider - RPC URL and network name provider settings
 */
export interface NetworkState extends BaseState {
  network: string;
  isCustomNetwork: boolean;
  provider: ProviderConfig;
}

const LOCALHOST_RPC_URL = 'http://localhost:8545';

/**
 * Controller that creates and manages an Ethereum network provider
 */
export class NetworkController extends BaseController<
  NetworkConfig,
  NetworkState
> {
  private ethQuery: any;

  private internalProviderConfig: ProviderConfig = {} as ProviderConfig;

  private mutex = new Mutex();

  private initializeProvider(
    type: NetworkType,
    rpcTarget?: string,
    chainId?: string,
    ticker?: string,
    nickname?: string,
  ) {
    this.state.isCustomNetwork = this.getisCustomNetwork(chainId);
    switch (type) {
      case 'kovan':
      case MAINNET:
      case 'rinkeby':
      case 'goerli':
      case 'ropsten':
      case 'optimism':
      case 'optimismTest':
        this.setupInfuraProvider(type);
        break;
      case 'localhost':
        this.setupStandardProvider(LOCALHOST_RPC_URL);
        break;
      case RPC:
        rpcTarget &&
          this.setupStandardProvider(rpcTarget, chainId, ticker, nickname);
        break;
      default:
        throw new Error(`Unrecognized network type: '${type}'`);
    }
  }

  private refreshNetwork() {
    this.update({ network: 'loading' });
    const { rpcTarget, type, chainId, ticker } = this.state.provider;
    this.initializeProvider(type, rpcTarget, chainId, ticker);
    this.lookupNetwork();
  }

  private registerProvider() {
    this.provider.on('error', this.verifyNetwork.bind(this));
    this.ethQuery = new EthQuery(this.provider);
  }

  private setupInfuraProvider(type: NetworkType) {
    const infuraProvider = createInfuraProvider({
      network: type,
      projectId: this.config.infuraProjectId,
    });
    const infuraSubprovider = new Subprovider(infuraProvider);
    const config = {
      ...this.internalProviderConfig,
      ...{
        dataSubprovider: infuraSubprovider,
        engineParams: {
          blockTrackerProvider: infuraProvider,
          pollingInterval: 12000,
        },
      },
    };
    this.updateProvider(createMetamaskProvider(config));
  }

  private getisCustomNetwork(chainId? :String){
    return ( chainId !== NetworksChainId.mainnet &&
            chainId !== NetworksChainId.kovan &&
            chainId !== NetworksChainId.rinkeby &&
            chainId !== NetworksChainId.goerli &&
            chainId !== NetworksChainId.ropsten &&
            chainId !== NetworksChainId.localhost )
  }

  private setupStandardProvider(
    rpcTarget: string,
    chainId?: string,
    ticker?: string,
    nickname?: string,
  ) {
    const config = {
      ...this.internalProviderConfig,
      ...{
        chainId,
        engineParams: { pollingInterval: 12000 },
        nickname,
        rpcUrl: rpcTarget,
        ticker,
      },
    };
    this.updateProvider(createMetamaskProvider(config));
  }

  private updateProvider(provider: any) {
    this.safelyStopProvider(this.provider);
    this.provider = provider;
    this.registerProvider();
  }

  private safelyStopProvider(provider: any) {
    setTimeout(() => {
      provider?.stop();
    }, 500);
  }

  private verifyNetwork() {
    this.state.network === 'loading' && this.lookupNetwork();
  }

  /**
   * Name of this controller used during composition
   */
  name = 'NetworkController';

  /**
   * Ethereum provider object for the current network
   */
  provider: any;

  /**
   * Creates a NetworkController instance
   *
   * @param config - Initial options used to configure this controller
   * @param state - Initial state to set on this controller
   */
  constructor(config?: Partial<NetworkConfig>, state?: Partial<NetworkState>) {
    super(config, state);
    this.defaultState = {
      network: 'loading',
<<<<<<< HEAD
      isCustomNetwork: false,
      provider: { type: 'mainnet', chainId: NetworksChainId.mainnet },
=======
      provider: { type: MAINNET, chainId: NetworksChainId.mainnet },
>>>>>>> e4b71f64
    };
    this.initialize();
  }

  /**
   * Sets a new configuration for web3-provider-engine
   *
   * TODO: Replace this wth a method
   *
   * @param providerConfig - web3-provider-engine configuration
   */
  set providerConfig(providerConfig: ProviderConfig) {
    this.internalProviderConfig = providerConfig;
    const { type, rpcTarget, chainId, ticker, nickname } = this.state.provider;
    this.initializeProvider(type, rpcTarget, chainId, ticker, nickname);
    this.registerProvider();
    this.lookupNetwork();
  }

  get providerConfig() {
    throw new Error('Property only used for setting');
  }

  /**
   * Refreshes the current network code
   */
  async lookupNetwork() {
    /* istanbul ignore if */
    if (!this.ethQuery || !this.ethQuery.sendAsync) {
      return;
    }
    const releaseLock = await this.mutex.acquire();
    this.ethQuery.sendAsync(
      { method: 'net_version' },
      (error: Error, network: string) => {
        this.update({
          network: error ? /* istanbul ignore next*/ 'loading' : network,
        });
        releaseLock();
      },
    );
  }

  /**
   * Convenience method to update provider network type settings
   *
   * @param type - Human readable network name
   */
  setProviderType(type: NetworkType) {
    const {
      rpcTarget,
      chainId,
      nickname,
      ...providerState
    } = this.state.provider;
    this.update({
      provider: {
        ...providerState,
        ...{ type, ticker: 'ETH', chainId: NetworksChainId[type] },
      },
    });
    this.refreshNetwork();
  }

  /**
   * Convenience method to update provider RPC settings
   *
   * @param rpcTarget - RPC endpoint URL
   * @param chainId - Network ID as per EIP-155
   * @param ticker? - Currency ticker
   * @param nickname? - Personalized network name
   */
  setRpcTarget(
    rpcTarget: string,
    chainId: string,
    ticker?: string,
    nickname?: string,
  ) {
    this.update({
      provider: {
        ...this.state.provider,
        ...{ type: RPC, ticker, rpcTarget, chainId, nickname },
      },
    });
    this.refreshNetwork();
  }
}

export default NetworkController;<|MERGE_RESOLUTION|>--- conflicted
+++ resolved
@@ -219,12 +219,8 @@
     super(config, state);
     this.defaultState = {
       network: 'loading',
-<<<<<<< HEAD
       isCustomNetwork: false,
-      provider: { type: 'mainnet', chainId: NetworksChainId.mainnet },
-=======
       provider: { type: MAINNET, chainId: NetworksChainId.mainnet },
->>>>>>> e4b71f64
     };
     this.initialize();
   }
