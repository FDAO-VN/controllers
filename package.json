--- conflicted
+++ resolved
@@ -1,11 +1,6 @@
 {
-<<<<<<< HEAD
   "name": "@fdao/controllers",
-  "version": "13.2.0",
-=======
-  "name": "@metamask/controllers",
   "version": "14.2.0",
->>>>>>> 5ab9cd60
   "description": "Collection of platform-agnostic modules for creating secure data models for cryptocurrency wallets",
   "keywords": [
     "MetaMask",
