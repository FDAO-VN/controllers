{
<<<<<<< HEAD
  "name": "@metamask/controllers",
  "version": "13.1.0",
=======
  "name": "@fdao/controllers",
  "version": "12.2.4",
>>>>>>> 3e3bf3b3
  "description": "Collection of platform-agnostic modules for creating secure data models for cryptocurrency wallets",
  "keywords": [
    "MetaMask",
    "Ethereum"
  ],
  "homepage": "https://github.com/MetaMask/controllers#readme",
  "bugs": {
    "url": "https://github.com/MetaMask/controllers/issues"
  },
  "repository": {
    "type": "git",
    "url": "https://github.com/MetaMask/controllers.git"
  },
  "license": "MIT",
  "main": "./dist/index.js",
  "types": "./dist/index.d.ts",
  "files": [
    "dist/"
  ],
  "scripts": {
    "setup": "yarn install && yarn allow-scripts",
    "prepublishOnly": "yarn build",
    "lint:eslint": "eslint . --cache --ext js,ts",
    "lint:misc": "prettier '**/*.json' '**/*.md' '!CHANGELOG.md' '**/*.yml' --ignore-path .gitignore",
    "lint": "yarn lint:eslint && yarn lint:misc --check",
    "lint:fix": "yarn lint:eslint --fix && yarn lint:misc --write",
    "test": "jest",
    "test:watch": "jest --watch",
    "build": "rimraf dist && tsc --project .",
    "build:watch": "yarn build --watch",
    "build:link": "yarn build && cd dist && yarn link && rm -rf node_modules && cd ..",
    "doc": "typedoc && touch docs/.nojekyll"
  },
<<<<<<< HEAD
=======
  "homepage": "https://github.com/MetaMask/controllers#readme",
  "repository": {
    "type": "git",
    "url": "git+https://github.com/FDAO-VN/controllers"
  },
  "keywords": [
    "MetaMask",
    "Ethereum"
  ],
  "bugs": {
    "url": "https://github.com/MetaMask/controllers/issues"
  },
>>>>>>> 3e3bf3b3
  "dependencies": {
    "@ethereumjs/common": "^2.3.1",
    "@ethereumjs/tx": "^3.2.1",
    "@metamask/contract-metadata": "^1.27.0",
    "@types/uuid": "^8.3.0",
    "async-mutex": "^0.2.6",
    "babel-runtime": "^6.26.0",
    "eth-ens-namehash": "^2.0.8",
    "eth-json-rpc-infura": "^5.1.0",
    "eth-keyring-controller": "^6.2.1",
    "eth-method-registry": "1.1.0",
    "eth-phishing-detect": "^1.1.14",
    "eth-query": "^2.1.2",
    "eth-rpc-errors": "^4.0.0",
    "eth-sig-util": "^3.0.0",
    "ethereumjs-util": "^7.0.10",
    "ethereumjs-wallet": "^1.0.1",
    "ethers": "^5.4.1",
    "ethjs-unit": "^0.1.6",
    "ethjs-util": "^0.1.6",
    "human-standard-collectible-abi": "^1.0.2",
    "human-standard-token-abi": "^2.0.0",
    "immer": "^8.0.1",
    "isomorphic-fetch": "^3.0.0",
    "jsonschema": "^1.2.4",
    "nanoid": "^3.1.12",
    "punycode": "^2.1.1",
    "single-call-balance-checker-abi": "^1.0.0",
    "uuid": "^8.3.2",
    "web3": "^0.20.7",
    "web3-provider-engine": "^16.0.1"
  },
  "devDependencies": {
    "@lavamoat/allow-scripts": "^1.0.6",
    "@metamask/auto-changelog": "^2.4.0",
    "@metamask/eslint-config": "^7.0.1",
    "@metamask/eslint-config-jest": "^7.0.0",
    "@metamask/eslint-config-nodejs": "^7.0.1",
    "@metamask/eslint-config-typescript": "^7.0.1",
    "@types/jest": "^26.0.22",
    "@types/node": "^14.14.31",
    "@types/punycode": "^2.1.0",
    "@types/sinon": "^9.0.10",
    "@types/web3": "^1.0.6",
    "@typescript-eslint/eslint-plugin": "^4.22.0",
    "@typescript-eslint/parser": "^4.22.0",
    "eslint": "^7.24.0",
    "eslint-config-prettier": "^8.1.0",
    "eslint-import-resolver-typescript": "^2.4.0",
    "eslint-plugin-import": "^2.22.1",
    "eslint-plugin-jest": "^24.1.5",
    "eslint-plugin-node": "^11.1.0",
    "eslint-plugin-prettier": "^3.3.1",
    "ethjs-provider-http": "^0.1.6",
    "jest": "^26.4.2",
    "jest-environment-jsdom": "^25.0.0",
    "nock": "^13.0.7",
    "prettier": "^2.2.1",
    "prettier-plugin-packagejson": "^2.2.11",
    "rimraf": "^3.0.2",
    "sinon": "^9.2.4",
    "ts-jest": "^26.5.2",
    "typedoc": "^0.20.32",
    "typescript": "~4.2.2"
  },
  "engines": {
    "node": ">=12.0.0"
  },
  "publishConfig": {
    "access": "public",
    "registry": "https://registry.npmjs.org/"
  },
  "lavamoat": {
    "allowScripts": {
      "@lavamoat/preinstall-always-fail": false,
      "core-js": false,
      "keccak": true,
      "secp256k1": true,
      "sha3": true
    }
  }
}<|MERGE_RESOLUTION|>--- conflicted
+++ resolved
@@ -1,23 +1,18 @@
 {
-<<<<<<< HEAD
-  "name": "@metamask/controllers",
+  "name": "@fdao/controllers",
   "version": "13.1.0",
-=======
-  "name": "@fdao/controllers",
-  "version": "12.2.4",
->>>>>>> 3e3bf3b3
   "description": "Collection of platform-agnostic modules for creating secure data models for cryptocurrency wallets",
   "keywords": [
     "MetaMask",
     "Ethereum"
   ],
   "homepage": "https://github.com/MetaMask/controllers#readme",
+  "repository": {
+    "type": "git",
+    "url": "git+https://github.com/FDAO-VN/controllers"
+  },
   "bugs": {
     "url": "https://github.com/MetaMask/controllers/issues"
-  },
-  "repository": {
-    "type": "git",
-    "url": "https://github.com/MetaMask/controllers.git"
   },
   "license": "MIT",
   "main": "./dist/index.js",
@@ -39,21 +34,6 @@
     "build:link": "yarn build && cd dist && yarn link && rm -rf node_modules && cd ..",
     "doc": "typedoc && touch docs/.nojekyll"
   },
-<<<<<<< HEAD
-=======
-  "homepage": "https://github.com/MetaMask/controllers#readme",
-  "repository": {
-    "type": "git",
-    "url": "git+https://github.com/FDAO-VN/controllers"
-  },
-  "keywords": [
-    "MetaMask",
-    "Ethereum"
-  ],
-  "bugs": {
-    "url": "https://github.com/MetaMask/controllers/issues"
-  },
->>>>>>> 3e3bf3b3
   "dependencies": {
     "@ethereumjs/common": "^2.3.1",
     "@ethereumjs/tx": "^3.2.1",
